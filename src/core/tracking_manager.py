import cv2
import time
from datetime import datetime, date
import numpy as np
from sklearn.metrics.pairwise import cosine_similarity

from .deepsort_tracker import DeepSort, Detection
from .database_manager import DatabaseManager
from .face_engine import FaceRecognitionEngine


def cosine_sim(a: np.ndarray, b: np.ndarray) -> float:
    """Compute cosine similarity between two embedding vectors."""
    a = a.reshape(1, -1)
    b = b.reshape(1, -1)
    return float(cosine_similarity(a, b)[0][0])


class OptimizedFaceTracker:
    def __init__(self, track_id, bbox, embedding):
        self.track_id = track_id
        self.bbox = bbox
        self.embedding = embedding
        
        # Tracking properties
        self.last_seen = time.time()
        self.display_bbox = bbox
        self.display_confidence = 0.0
        self.display_duration = 8.0
        self.message_shown = False
        self.processing_complete = False
        
        # ✅ ADD ALL THESE PERMANENT RECOGNITION FLAGS:
        self.permanently_recognized = False
        self.customer_message_set = False  
        self.final_message = ""
        self.never_recheck = False
        self.recognition_locked = False
        self.persistent_message = False  # CRITICAL: This was missing!
        
        # Stability and recognition
        self.stability_frames = 0
        self.min_stability = 2
        self.state_timer = time.time()
        self.display_message = "Analyzing customer..."
        self.message_time = time.time()
        self.state = "checking"
        
        # Customer retention tracking
        self.customer_id = None
        self.visit_status = None
        self.total_visits = 0
        self.visits_today = 0
        self.is_returning_customer = False
        self.customer_processed = False
        
        # Recognition tracking
        self.recognition_complete = False
        self.database_checked = False
        self.visit_processed = False
        self.fail_count = 0

    def update_customer_info(self, customer_id, visit_status):
        # ✅ CRITICAL: Check if already permanently processed
        if getattr(self, 'permanently_recognized', False):
            print(f"⚠️ Customer {customer_id} already permanently recognized, skipping")
            return
            
        print(f"📝 PERMANENT: Setting customer info for {customer_id}")
        
        self.customer_id = customer_id
        self.visit_status = visit_status
        self.customer_processed = True
        self.permanently_recognized = True  # ✅ PERMANENT FLAG
        self.never_recheck = True
        self.recognition_locked = True

        if visit_status:
            self.total_visits = visit_status.get('total_visits', 0)
            self.visits_today = visit_status.get('visits_today', 0)
            self.is_returning_customer = visit_status.get('visited_today', False)

            if visit_status.get('visited_today'):
<<<<<<< HEAD
                # ✅ PERMANENT MESSAGE - NO TIMEOUT
                welcome_msg = f"Welcome back!\nAlready counted today\nTotal visits: {self.total_visits}"
                self.final_message = welcome_msg
                self.display_message = welcome_msg
                self.persistent_message = True  # ✅ PERMANENT
                self.state = "permanently_known"
                print(f"✅ PERMANENT: Already counted message set")
            else:
                new_total = self.total_visits + 1
                # ✅ PERMANENT MESSAGE - NO TIMEOUT  
                welcome_msg = f"Welcome!\nVisit #{new_total} recorded\nThank you for visiting"
                self.final_message = welcome_msg
                self.display_message = welcome_msg
                self.persistent_message = True  # ✅ PERMANENT
                self.state = "permanently_known"
                print(f"✅ PERMANENT: New visit message set")
        
        # Mark as permanently processed
        self.customer_message_set = True
        self.processing_complete = True
        self.message_time = time.time()  # Reset message timer


    def set_retention_message(self, message, duration=8.0, persistent=False):
        # ✅ CRITICAL: NEVER override permanent recognition messages
        if getattr(self, 'permanently_recognized', False):
            print(f"🔒 PERMANENT customer - blocking message override: '{message}'")
            return  # Block all message changes for permanent customers
            
        # ✅ CRITICAL: Don't override persistent messages with temporary ones
        if getattr(self, 'persistent_message', False) and not persistent:
            print(f"🔒 Persistent message active - blocking temporary override: '{message}'")
            return
            
        # Don't override existing messages with "Analyzing"
        if "Analyzing" in message and self.message_shown and not persistent:
            return

        if hasattr(self, 'display_message') and self.display_message and not persistent:
            if ("Welcome" in self.display_message and "Welcome" not in message and
                "Analyzing" in message):
                return
=======
                self.set_retention_message(
                    f"Welcome back!\nAlready counted today\nTotal visits: {self.total_visits}",
                    duration=999,
                )
                self.state = "already_counted_today"
            else:
                new_total = self.total_visits + 1
                self.set_retention_message(
                    f"Welcome!\nVisit #{new_total} recorded\nThank you for visiting",
                    duration=999,
                )
                self.state = "new_visit_recorded"
>>>>>>> c5e96de3

        self.display_message = message
        self.message_time = time.time()
        self.display_duration = duration
        self.persistent_message = persistent

        if "Analyzing" in message:
            self.message_shown = True

        print(f"📝 Message set: {message} (duration: {duration}s, persistent={persistent})")


    # Compatibility alias
    def set_message(self, message):
        self.set_retention_message(message)
    
    def is_message_active(self):
        # ✅ PERMANENT recognition messages NEVER expire
        if getattr(self, 'permanently_recognized', False):
            return True
            
        # ✅ Persistent messages never expire
        if getattr(self, 'persistent_message', False):
            return True

        current_time = time.time()
        time_elapsed = current_time - getattr(self, 'message_time', 0)
        is_active = time_elapsed < self.display_duration

        if not is_active:
            print(f"⏰ Message expired for track {self.track_id}: {time_elapsed:.1f}s elapsed")

        return is_active


    @property
    def state(self):
        return self._state

    @state.setter
    def state(self, value):
        if getattr(self, '_state', None) == value:
            return

        self._state = value
        color_map = {
            'checking': (255, 255, 0),
            'verified_unknown': (0, 255, 255),
            'processing_customer': (0, 255, 0),
            'new_visit_recorded': (0, 200, 0),
            'already_counted_today': (255, 165, 0),
            'returning_customer': (0, 150, 255),
            'new_customer_registered': (255, 0, 255),
            # ✅ ADD PERMANENT STATES
            'permanently_known': (0, 255, 0),  # Bright green
            'permanently_registered': (255, 0, 255),  # Magenta
        }
        self.color = color_map.get(value, (128, 128, 128))


class TrackingManager:
    def __init__(self, gpu_mode=True):
        self.gpu_mode = gpu_mode
        self.active_tracks = {}
        self.deepsort = DeepSort()

        self.db_manager = DatabaseManager()
        self.face_engine = FaceRecognitionEngine(gpu_mode=gpu_mode)

        self.max_fail_count = 3
        self.customer_processing_timeout = 5.0

    def process_customer_retention(self, track):
        """FIXED: Enhanced retention with permanent recognition"""
        try:
            # ✅ CRITICAL: Skip if already permanently recognized
            if getattr(track, "permanently_recognized", False):
                print(f"🔒 Track {track.track_id} permanently recognized - skipping processing")
                return  # NEVER reprocess permanently recognized customers
                
            # ✅ CRITICAL: Skip if recognition is locked
            if getattr(track, "recognition_locked", False):
                return
                
            # ✅ CRITICAL: Skip if already completely processed
            if getattr(track, "processing_complete", False):
                return

            # ✅ CRITICAL: Skip if currently being processed
            if getattr(track, "customer_processed", False):
                return

            # Mark as being processed to prevent re-entry
            track.customer_processed = True
            track.recognition_locked = True  # Lock to prevent re-entry
            print(f"🔄 Processing customer for track {track.track_id}")

            # Set initial checking message ONLY if not permanently recognized
            if not getattr(track, 'permanently_recognized', False) and not track.message_shown:
                track.set_retention_message("Analyzing customer...", duration=3.0, persistent=False)

            best_match_id = None
            best_score = 0.0
            threshold = 0.55
            embedding = track.embedding

            # Use the fast identification method
            best_match_id, best_score = self.face_engine.lightning_fast_customer_identification(embedding)

            if best_score >= threshold and best_match_id:
                print(f"✅ PERMANENT RECOGNITION: {best_match_id} (confidence: {best_score:.3f})")
                track.confidence = best_score
                
                # ✅ MARK AS PERMANENTLY RECOGNIZED BEFORE PROCESSING
                track.permanently_recognized = True
                track.never_recheck = True

                # Check visit status
                visit_status = self.db_manager.check_daily_visit_status(best_match_id)

                if visit_status['visited_today']:
                    track.update_customer_info(best_match_id, visit_status)
                else:
                    # Record new visit
                    visit_result = self.db_manager.record_customer_visit(best_match_id, best_score)
                    if visit_result['success']:
                        track.update_customer_info(best_match_id, visit_result)
                    else:
                        # Even failed visits get permanent recognition
                        track.final_message = "Welcome back!\nAlready processed"
                        track.display_message = track.final_message
                        track.permanently_recognized = True
                        track.persistent_message = True
                        track.state = "permanently_known"

            else:
                # New customer registration
                if track.stability_frames >= track.min_stability:
                    print(f"🆕 PERMANENT REGISTRATION: New customer (confidence: {best_score:.3f})")
                    new_customer_id = self.face_engine.register_new_customer(track.embedding)
                    if new_customer_id:
                        # ✅ MARK NEW CUSTOMER AS PERMANENTLY RECOGNIZED
                        track.permanently_recognized = True
                        track.never_recheck = True
                        track.customer_id = new_customer_id
                        
                        visit_result = self.db_manager.record_customer_visit(new_customer_id, 0.9)
                        if visit_result['success']:
                            track.update_customer_info(new_customer_id, visit_result)
                        else:
                            # Set permanent new customer message
                            track.final_message = f"Welcome!\nRegistered as {new_customer_id}\nFirst visit!"
                            track.display_message = track.final_message
                            track.persistent_message = True
                            track.state = "permanently_registered"
                            track.customer_message_set = True
                    else:
                        track.set_retention_message("Welcome visitor!", duration=6.0)
                else:
                    if not track.message_shown:
                        track.set_retention_message("Analyzing customer...", duration=3.0)

        except Exception as e:
            print(f"❌ Customer retention processing error: {e}")
            # Even errors get some recognition to prevent re-processing
            track.set_retention_message("Welcome!", duration=6.0)
            track.processing_complete = True



    def update_tracks(self, detections):
        current_time = time.time()
        try:
            ds_detections = [Detection(d['bbox'], d['embedding']) for d in detections]
            ds_tracks = self.deepsort.update(ds_detections)

            updated_tracks = []
            active_ids = set()

            for track_id, bbox, embedding in ds_tracks:
                active_ids.add(track_id)
                if track_id in self.active_tracks:
                    tracker = self.active_tracks[track_id]
                    tracker.bbox = bbox
                    tracker.display_bbox = bbox
                    tracker.last_seen = current_time
                    tracker.embedding = embedding
                    tracker.stability_frames += 1
                    # Invoke retention logic after stability update
                    self.process_customer_retention(tracker)
                else:
                    tracker = OptimizedFaceTracker(track_id, bbox, embedding)
                    self.active_tracks[track_id] = tracker
                    updated_tracks.append(tracker)
            for tid in list(self.active_tracks.keys()):
                if tid not in active_ids:
                    tracker = self.active_tracks[tid]
                    if hasattr(tracker, "set_retention_message"):
                        tracker.set_retention_message("", duration=0)
                    del self.active_tracks[tid]

            return updated_tracks

        except Exception as e:
            print(f"❌ Tracking update error: {e}")
            return list(self.active_tracks.values())

    def draw_retention_info(self, frame, tracks):
        try:
            current_time = time.time()

            for track in tracks:
<<<<<<< HEAD
                # ✅ DIFFERENT timeout for permanent vs temporary tracks
                if getattr(track, 'permanently_recognized', False):
                    timeout = track.display_duration * 100  # Much longer for permanent
                else:
                    timeout = track.display_duration
                    
                if current_time - track.last_seen > timeout:
=======
                # Use a fixed timeout for inactive tracks to avoid overwriting
                # message timers when a long display duration is set.
                if current_time - track.last_seen > self.customer_processing_timeout:
>>>>>>> c5e96de3
                    continue

                if not hasattr(track, 'display_bbox'):
                    continue

                bbox = track.display_bbox
                x1, y1, x2, y2 = [int(coord) for coord in bbox]

                # ✅ ENHANCED color coding for permanent recognition
                if getattr(track, 'permanently_recognized', False):
                    if track.state == "permanently_known":
                        color = (0, 255, 0)  # Bright green for known customers
                    elif track.state == "permanently_registered":
                        color = (255, 0, 255)  # Magenta for new customers
                    else:
                        color = (0, 255, 0)  # Default green for permanent
                else:
                    # Original color mapping for temporary states
                    if getattr(track, 'customer_processed', False):
                        color = (255, 165, 0)  # Orange for processing
                    else:
                        color = (255, 255, 0)  # Yellow for analyzing

                cv2.rectangle(frame, (x1, y1), (x2, y2), color, 2)

                # ✅ Show permanent recognition status
                if getattr(track, 'permanently_recognized', False):
                    status = "RECOGNIZED ✅"
                    cv2.putText(frame, status, (x1, y1 - 30),
                            cv2.FONT_HERSHEY_SIMPLEX, 0.5, (0, 255, 0), 2)
                else:
                    cv2.putText(frame, "Processing...", (x1, y1 - 30),
                            cv2.FONT_HERSHEY_SIMPLEX, 0.5, (255, 255, 0), 1)

                info = f"ID:{track.track_id}"
                if hasattr(track, 'confidence') and track.confidence > 0:
                    info += f" {track.confidence:.2f}"

                cv2.putText(frame, info, (x1, y1 - 10), cv2.FONT_HERSHEY_SIMPLEX, 0.5, color, 1)

                # ✅ SHOW PERMANENT MESSAGES (NO TIMEOUT CHECK)
                if hasattr(track, 'is_message_active') and track.is_message_active():
                    lines = track.display_message.split('\n')[:4]
                    for i, line in enumerate(lines):
                        cv2.putText(frame, line, (x1, y2 + 20 + (i * 15)),
                                cv2.FONT_HERSHEY_SIMPLEX, 0.4, color, 1)

            return frame

        except Exception as e:
            print(f"❌ Drawing error: {e}")
            return frame


    def get_track_count(self):
        return len(self.active_tracks)<|MERGE_RESOLUTION|>--- conflicted
+++ resolved
@@ -81,7 +81,6 @@
             self.is_returning_customer = visit_status.get('visited_today', False)
 
             if visit_status.get('visited_today'):
-<<<<<<< HEAD
                 # ✅ PERMANENT MESSAGE - NO TIMEOUT
                 welcome_msg = f"Welcome back!\nAlready counted today\nTotal visits: {self.total_visits}"
                 self.final_message = welcome_msg
@@ -124,20 +123,6 @@
             if ("Welcome" in self.display_message and "Welcome" not in message and
                 "Analyzing" in message):
                 return
-=======
-                self.set_retention_message(
-                    f"Welcome back!\nAlready counted today\nTotal visits: {self.total_visits}",
-                    duration=999,
-                )
-                self.state = "already_counted_today"
-            else:
-                new_total = self.total_visits + 1
-                self.set_retention_message(
-                    f"Welcome!\nVisit #{new_total} recorded\nThank you for visiting",
-                    duration=999,
-                )
-                self.state = "new_visit_recorded"
->>>>>>> c5e96de3
 
         self.display_message = message
         self.message_time = time.time()
@@ -350,7 +335,6 @@
             current_time = time.time()
 
             for track in tracks:
-<<<<<<< HEAD
                 # ✅ DIFFERENT timeout for permanent vs temporary tracks
                 if getattr(track, 'permanently_recognized', False):
                     timeout = track.display_duration * 100  # Much longer for permanent
@@ -358,11 +342,6 @@
                     timeout = track.display_duration
                     
                 if current_time - track.last_seen > timeout:
-=======
-                # Use a fixed timeout for inactive tracks to avoid overwriting
-                # message timers when a long display duration is set.
-                if current_time - track.last_seen > self.customer_processing_timeout:
->>>>>>> c5e96de3
                     continue
 
                 if not hasattr(track, 'display_bbox'):
